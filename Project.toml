name = "ExtXYZ"
uuid = "352459e4-ddd7-4360-8937-99dcb397b478"
authors = ["James Kermode <J.R.Kermode@warwick.ac.uk> and contributors"]
version = "0.1.14-DEV"

[deps]
AtomsBase = "a963bdd2-2df7-4f54-a1ee-49d51e6be12a"
LinearAlgebra = "37e2e46d-f89d-539d-b4ee-838fcccc9c8e"
PeriodicTable = "7b2266bf-644c-5ea3-82d8-af4bbd25a884"
StaticArrays = "90137ffa-7385-5640-81b9-e52037218182"
Unitful = "1986cc42-f94f-5a68-af5c-568840ba703d"
UnitfulAtomic = "a7773ee8-282e-5fa2-be4e-bd808c38a91a"
extxyz_jll = "6ecdc6fc-93a8-5528-aee3-ac7ae1c60be7"

[compat]
<<<<<<< HEAD
AtomsBase = "0.2"
PeriodicTable = "1"
StaticArrays = "1.5"
Unitful = "1"
=======
AtomsBase = "0.3"
PeriodicTable = "1"
StaticArrays = "1.5"
Unitful = "1"
UnitfulAtomic = "1"
>>>>>>> 6391ff02
julia = "1"

[extras]
Test = "8dfed614-e22c-5e08-85e1-65c5234f0b40"

[targets]
test = ["Test"]<|MERGE_RESOLUTION|>--- conflicted
+++ resolved
@@ -13,18 +13,11 @@
 extxyz_jll = "6ecdc6fc-93a8-5528-aee3-ac7ae1c60be7"
 
 [compat]
-<<<<<<< HEAD
-AtomsBase = "0.2"
-PeriodicTable = "1"
-StaticArrays = "1.5"
-Unitful = "1"
-=======
 AtomsBase = "0.3"
 PeriodicTable = "1"
 StaticArrays = "1.5"
 Unitful = "1"
 UnitfulAtomic = "1"
->>>>>>> 6391ff02
 julia = "1"
 
 [extras]
