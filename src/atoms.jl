--- conflicted
+++ resolved
@@ -166,14 +166,11 @@
             system_data[Symbol(key)] = info[key]
         end
     end
-<<<<<<< HEAD
 
     system_data = _dict_remap_fwd(dict["info"])
 
     pbc = dict["pbc"]
     system_data[:boundary_conditions] =[p ? Periodic() : DirichletZero() for p in pbc]
-=======
->>>>>>> 6391ff02
 
     if haskey(dict, "cell")
         box = [dict["cell"][i, :] for i in 1:D ].*u"Å" # lattice vectors are rows from cell matrix
